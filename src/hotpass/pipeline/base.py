--- conflicted
+++ resolved
@@ -28,15 +28,12 @@
 from ..data_sources.agents import AcquisitionPlan
 from ..data_sources.agents import run_plan as run_acquisition_plan
 from ..domain.party import PartyStore, build_party_store_from_refined
-<<<<<<< HEAD
 from ..enrichment.intent import (
     IntentOrganizationSummary,
     IntentPlan,
     IntentRunResult,
     run_intent_plan,
 )
-=======
->>>>>>> e26c1348
 from ..enrichment.validators import ContactValidationService
 from ..formatting import OutputFormat, apply_excel_formatting, create_summary_sheet
 from ..normalization import clean_string, coalesce, normalize_province, slugify
@@ -106,14 +103,11 @@
     "contact_primary_phone_confidence",
     "contact_primary_phone_status",
     "contact_primary_lead_score",
-<<<<<<< HEAD
     "intent_signal_score",
     "intent_signal_count",
     "intent_signal_types",
     "intent_last_observed_at",
     "intent_top_insights",
-=======
->>>>>>> e26c1348
     "contact_validation_flags",
     "contact_secondary_emails",
     "contact_secondary_phones",
@@ -231,15 +225,9 @@
     pii_redaction: PIIRedactionConfig = field(default_factory=PIIRedactionConfig)
     acquisition_plan: AcquisitionPlan | None = None
     agent_credentials: Mapping[str, str] = field(default_factory=dict)
-<<<<<<< HEAD
     intent_plan: IntentPlan | None = None
     intent_credentials: Mapping[str, str] = field(default_factory=dict)
     intent_digest_path: Path | None = None
-=======
-    preloaded_agent_frame: pd.DataFrame | None = None
-    preloaded_agent_timings: list[AgentTiming] = field(default_factory=list)
-    preloaded_agent_warnings: list[str] = field(default_factory=list)
->>>>>>> e26c1348
 
 
 @dataclass
@@ -600,10 +588,7 @@
     rows: Sequence[Mapping[str, Any]],
     *,
     country_code: str,
-<<<<<<< HEAD
     intent_summaries: Mapping[str, IntentOrganizationSummary] | None = None,
-=======
->>>>>>> e26c1348
 ) -> dict[str, object | None]:
     if not rows:
         raise ValueError("Cannot aggregate empty group")
@@ -884,22 +869,15 @@
         if primary_meta and max_priority
         else 0.0
     )
-<<<<<<< HEAD
     intent_summary = _resolve_intent_summary(intent_summaries, slug, organization_name)
     intent_score = intent_summary.score if intent_summary else 0.0
 
-=======
->>>>>>> e26c1348
     lead_score = _PIPELINE_LEAD_SCORER.score(
         completeness=completeness,
         email_confidence=email_confidence or 0.0,
         phone_confidence=phone_confidence or 0.0,
         source_priority=source_priority_norm,
-<<<<<<< HEAD
         intent_score=intent_score,
-=======
-        intent_score=0.0,
->>>>>>> e26c1348
     ).value
 
     last_interaction = _latest_iso_date(_column_values("last_interaction_date"))
@@ -943,7 +921,6 @@
         "contact_primary_lead_score": lead_score
         if primary_name or primary_email or primary_phone
         else None,
-<<<<<<< HEAD
         "intent_signal_score": round(intent_score, 6) if intent_summary else 0.0,
         "intent_signal_count": intent_summary.signal_count if intent_summary else 0,
         "intent_signal_types": ";".join(intent_summary.signal_types)
@@ -955,8 +932,6 @@
         "intent_top_insights": "; ".join(intent_summary.top_insights)
         if intent_summary and intent_summary.top_insights
         else None,
-=======
->>>>>>> e26c1348
         "contact_validation_flags": ";".join(sorted(set(validation_flags)))
         if validation_flags
         else None,
@@ -977,37 +952,16 @@
     loaders = [load_reachout_database, load_contact_database, load_sacaa_cleaned]
     frames: list[pd.DataFrame] = []
     timings: dict[str, float] = {}
-<<<<<<< HEAD
     if config.acquisition_plan and config.acquisition_plan.enabled:
         agent_frame, agent_timings, _warnings = run_acquisition_plan(
-=======
-    agent_warnings: list[str] = list(config.preloaded_agent_warnings)
-    if config.preloaded_agent_frame is not None:
-        for timing in config.preloaded_agent_timings:
-            timings[f"agent:{timing.agent_name}"] = timing.seconds
-        if not config.preloaded_agent_frame.empty:
-            frames.append(config.preloaded_agent_frame.copy())
-    elif config.acquisition_plan and config.acquisition_plan.enabled:
-        agent_frame, agent_timings, plan_warnings = run_acquisition_plan(
->>>>>>> e26c1348
             config.acquisition_plan,
             country_code=config.country_code,
             credentials=config.agent_credentials,
         )
-<<<<<<< HEAD
-=======
-        agent_warnings.extend(plan_warnings)
->>>>>>> e26c1348
         for timing in agent_timings:
             timings[f"agent:{timing.agent_name}"] = timing.seconds
         if not agent_frame.empty:
             frames.append(agent_frame)
-<<<<<<< HEAD
-=======
-        config.preloaded_agent_frame = agent_frame
-        config.preloaded_agent_timings = list(agent_timings)
-    config.preloaded_agent_warnings = agent_warnings
->>>>>>> e26c1348
     for loader in loaders:
         start = time.perf_counter()
         try:
@@ -1302,10 +1256,7 @@
                 slug,
                 group_frame.to_dicts(),
                 country_code=config.country_code,
-<<<<<<< HEAD
                 intent_summaries=intent_summary_lookup,
-=======
->>>>>>> e26c1348
             )
             conflicts_obj = row_dict.pop("_conflicts", [])
             if isinstance(conflicts_obj, list):
