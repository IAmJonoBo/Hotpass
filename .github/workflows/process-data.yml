--- conflicted
+++ resolved
@@ -104,11 +104,7 @@
       - uses: actions/checkout@08c6903cd8c0fde910a37f88322edcfb5dd907a8 # v5
 
       - name: Set up Python
-<<<<<<< HEAD
-        uses: actions/setup-python@a26af69be951a213d495a4c3e4e4022e16d87065 # v5
-=======
         uses: actions/setup-python@e797f83bcb11b83ae66e0230d6156d7c80228e7c # v6
->>>>>>> b1b93409
         with:
           python-version: "3.13"
 
