---
title: Metrics — developer experience audit
summary: SPACE-aligned assessment of Hotpass developer workflows, tooling friction, and improvement backlog hooks.
last_updated: 2025-10-26
---

# Metrics — developer experience audit

## Survey insights

<<<<<<< HEAD
| SPACE dimension | Current signal | Pain points | Proposed improvement |
| --- | --- | --- | --- |
| Satisfaction | Anecdotal feedback highlights strong docs but friction around manual compliance evidence updates. | Contributors unsure where to log compliance progress; duplication across roadmap and ad-hoc notes. | Centralise compliance artefacts in `docs/compliance/` with linked backlog (complete). |
| Performance | QA suite passes locally but adds ~28s per run; optional extras skipped in CI. | Waiting on enrichment/geospatial dependency installs blocks enabling full coverage. | Track dependency enablement under existing QA initiative; explore caching layers for CI. |
| Activity | Prefect runs and docs updates tracked, but remediation tasks lacked single backlog. | Compliance tasks fell through cracks without dedicated register. | `docs/compliance/remediation-backlog.md` now records owners and due dates. |
| Communication | Roadmap captures initiatives; DSAR and incident comms undefined. | Support lacks visibility into regulatory workflows and escalation contacts. | Upcoming POPIA backlog items will add DSAR automation and incident playbook updates. |
| Efficiency | Environment setup relies on manual `uv sync` commands; Prefect credentials vary across environments. | Engineers repeat setup steps and manage secrets locally. | Vault-backed secrets platform selected (see [governance strategy](../governance/secrets-management.md)); next focus is automating developer bootstrap around it. |

## Platform enhancement backlog

| Initiative | Description | Owner | Link |
| --- | --- | --- | --- |
| Automated environment bootstrap | Provide script or make target to configure uv, Prefect, and telemetry defaults. | Platform Engineering | `Next_Steps.md` (Tasks: DevEx automation) |
| Secrets management standard | Adopt Vault for registry connectors, Prefect tokens, and telemetry secrets with GitHub OIDC auth. | DevOps | [Governance — secrets management](../governance/secrets-management.md) |
| Dashboard hardening | Auth + filesystem allowlists implemented; migrate to SSO and audit logging next. | Platform | `Next_Steps.md` (Tasks: Dashboard controls) |
| Compliance telemetry integration | Feed POPIA/ISO/SOC evidence into metrics dashboards for visibility. | Observability | [Remediation backlog](../compliance/remediation-backlog.md) |
=======
| SPACE dimension | Current signal                                                                                       | Pain points                                                                                        | Proposed improvement                                                                                |
| --------------- | ---------------------------------------------------------------------------------------------------- | -------------------------------------------------------------------------------------------------- | --------------------------------------------------------------------------------------------------- |
| Satisfaction    | Anecdotal feedback highlights strong docs but friction around manual compliance evidence updates.    | Contributors unsure where to log compliance progress; duplication across roadmap and ad-hoc notes. | Centralise compliance artefacts in `docs/compliance/` with linked backlog (complete).               |
| Performance     | QA suite passes locally but adds ~28s per run; optional extras skipped in CI.                        | Waiting on enrichment/geospatial dependency installs blocks enabling full coverage.                | Track dependency enablement under existing QA initiative; explore caching layers for CI.            |
| Activity        | Prefect runs and docs updates tracked, but remediation tasks lacked single backlog.                  | Compliance tasks fell through cracks without dedicated register.                                   | `docs/compliance/remediation-backlog.md` now records owners and due dates.                          |
| Communication   | Roadmap captures initiatives; DSAR and incident comms undefined.                                     | Support lacks visibility into regulatory workflows and escalation contacts.                        | Upcoming POPIA backlog items will add DSAR automation and incident playbook updates.                |
| Efficiency      | Environment setup relies on manual `uv sync` commands; Prefect credentials vary across environments. | Engineers repeat setup steps and manage secrets locally.                                           | Evaluate internal developer platform enhancements (automation, secret management) as tracked below. |

## Platform enhancement backlog

| Initiative                       | Description                                                                      | Owner                | Link                                                        |
| -------------------------------- | -------------------------------------------------------------------------------- | -------------------- | ----------------------------------------------------------- |
| Automated environment bootstrap  | Provide script or make target to configure uv, Prefect, and telemetry defaults.  | Platform Engineering | `Next_Steps.md` (Tasks: DevEx automation)                   |
| Secrets management standard      | Decide approach for registry connectors and telemetry secrets.                   | DevOps               | `Next_Steps.md` (Tasks: Secrets management)                 |
| Dashboard hardening              | Auth + filesystem allowlists implemented; migrate to SSO and audit logging next. | Platform             | `Next_Steps.md` (Tasks: Dashboard controls)                 |
| Compliance telemetry integration | Feed POPIA/ISO/SOC evidence into metrics dashboards for visibility.              | Observability        | [Remediation backlog](../compliance/remediation-backlog.md) |
>>>>>>> e2de0c7f

## Next steps

- Align quarterly SPACE survey with compliance verification cadence to reduce survey fatigue.
- Add DevEx metrics (QA wait time, onboarding duration) to the monthly roadmap summary.
- Evaluate if internal developer platform investments can automate evidence capture (e.g., Prefect log exports) to support compliance.<|MERGE_RESOLUTION|>--- conflicted
+++ resolved
@@ -8,24 +8,6 @@
 
 ## Survey insights
 
-<<<<<<< HEAD
-| SPACE dimension | Current signal | Pain points | Proposed improvement |
-| --- | --- | --- | --- |
-| Satisfaction | Anecdotal feedback highlights strong docs but friction around manual compliance evidence updates. | Contributors unsure where to log compliance progress; duplication across roadmap and ad-hoc notes. | Centralise compliance artefacts in `docs/compliance/` with linked backlog (complete). |
-| Performance | QA suite passes locally but adds ~28s per run; optional extras skipped in CI. | Waiting on enrichment/geospatial dependency installs blocks enabling full coverage. | Track dependency enablement under existing QA initiative; explore caching layers for CI. |
-| Activity | Prefect runs and docs updates tracked, but remediation tasks lacked single backlog. | Compliance tasks fell through cracks without dedicated register. | `docs/compliance/remediation-backlog.md` now records owners and due dates. |
-| Communication | Roadmap captures initiatives; DSAR and incident comms undefined. | Support lacks visibility into regulatory workflows and escalation contacts. | Upcoming POPIA backlog items will add DSAR automation and incident playbook updates. |
-| Efficiency | Environment setup relies on manual `uv sync` commands; Prefect credentials vary across environments. | Engineers repeat setup steps and manage secrets locally. | Vault-backed secrets platform selected (see [governance strategy](../governance/secrets-management.md)); next focus is automating developer bootstrap around it. |
-
-## Platform enhancement backlog
-
-| Initiative | Description | Owner | Link |
-| --- | --- | --- | --- |
-| Automated environment bootstrap | Provide script or make target to configure uv, Prefect, and telemetry defaults. | Platform Engineering | `Next_Steps.md` (Tasks: DevEx automation) |
-| Secrets management standard | Adopt Vault for registry connectors, Prefect tokens, and telemetry secrets with GitHub OIDC auth. | DevOps | [Governance — secrets management](../governance/secrets-management.md) |
-| Dashboard hardening | Auth + filesystem allowlists implemented; migrate to SSO and audit logging next. | Platform | `Next_Steps.md` (Tasks: Dashboard controls) |
-| Compliance telemetry integration | Feed POPIA/ISO/SOC evidence into metrics dashboards for visibility. | Observability | [Remediation backlog](../compliance/remediation-backlog.md) |
-=======
 | SPACE dimension | Current signal                                                                                       | Pain points                                                                                        | Proposed improvement                                                                                |
 | --------------- | ---------------------------------------------------------------------------------------------------- | -------------------------------------------------------------------------------------------------- | --------------------------------------------------------------------------------------------------- |
 | Satisfaction    | Anecdotal feedback highlights strong docs but friction around manual compliance evidence updates.    | Contributors unsure where to log compliance progress; duplication across roadmap and ad-hoc notes. | Centralise compliance artefacts in `docs/compliance/` with linked backlog (complete).               |
@@ -42,7 +24,6 @@
 | Secrets management standard      | Decide approach for registry connectors and telemetry secrets.                   | DevOps               | `Next_Steps.md` (Tasks: Secrets management)                 |
 | Dashboard hardening              | Auth + filesystem allowlists implemented; migrate to SSO and audit logging next. | Platform             | `Next_Steps.md` (Tasks: Dashboard controls)                 |
 | Compliance telemetry integration | Feed POPIA/ISO/SOC evidence into metrics dashboards for visibility.              | Observability        | [Remediation backlog](../compliance/remediation-backlog.md) |
->>>>>>> e2de0c7f
 
 ## Next steps
 
