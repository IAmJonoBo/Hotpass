--- conflicted
+++ resolved
@@ -24,9 +24,6 @@
 
 
 def _default_fetcher(url: str) -> str:
-<<<<<<< HEAD
-    with request.urlopen(url) as response:  # noqa: S310 - controlled domain from configuration  # nosec
-=======
     parsed = urlparse(url)
     if parsed.scheme not in {"http", "https"}:
         raise ValueError(f"Unsupported URL scheme for fetcher: {parsed.scheme or 'none'}")
@@ -34,7 +31,6 @@
         raise ValueError("Remote fetches require a hostname")
 
     with request.urlopen(url) as response:  # noqa: S310 - validated scheme  # nosec B310
->>>>>>> e26c1348
         content_bytes = response.read()
     return content_bytes.decode("utf-8")
 
